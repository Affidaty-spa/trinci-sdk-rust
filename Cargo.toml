--- conflicted
+++ resolved
@@ -1,10 +1,6 @@
 [package]
 name = "trinci-sdk"
-<<<<<<< HEAD
-version = "0.2.7"
-=======
 version = "0.2.8"
->>>>>>> 9259a6cf
 authors = ["The Trinci Team <trinci@affidaty.io>"]
 edition = "2021"
 
